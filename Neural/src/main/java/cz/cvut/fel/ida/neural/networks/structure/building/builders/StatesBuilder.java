--- conflicted
+++ resolved
@@ -412,13 +412,10 @@
         } else if (aggregation instanceof SharpMax) {
             return new TransformationState.SharpMaxState();
         } else if (aggregation instanceof SharpMin) {
-<<<<<<< HEAD
-            return new TransformationState.SharpMinState();
-=======
             return new AggregationState.Pooling.AtomMin(((SharpMin) aggregation).activation);
         } else if (aggregation instanceof Transposition) {
             return new AggregationState.TranspositionState();
->>>>>>> 011db7fc
+            return new TransformationState.SharpMinState();
         } else if (aggregation instanceof Activation) {
             return new AggregationState.SumState((Activation) aggregation);
         } else {
