package cz.cvut.fel.ida.algebra.functions;

import cz.cvut.fel.ida.algebra.functions.transformation.elementwise.*;
import cz.cvut.fel.ida.algebra.values.Value;
import cz.cvut.fel.ida.setup.Settings;

import java.util.List;
import java.util.function.Function;
import java.util.logging.Logger;

/**
 * Class representing simple activation functions, i.e. those that element-wise apply some non-linearity on top of some Value.
 * The non-linearity is provided via FunctionalInterface Function separately for evaluation and derivative/gradient.
 * <p>
 * Steps for adding new activation/aggregation:
 * 1) add definition of the function (evaluation+differentiation) by overriding {@link Activation} or {@link Aggregation} class
 * 2) create a static singleton in {@link Activation} or {@link Aggregation} for reuse, if possible
 * 3) update {@link Activation#parseActivation(String)} and {@link Activation#getActivationFunction(Settings.ActivationFcn)} with the new option
 * 4) if beneficial/required, create new computation state in {cz.cvut.fel.ida.neural.networks.structure.components.neurons.states.AggregationState} for the function
 * 5) if the function requires special backprop treatment, create new Visitors.Down propagator and update ComplexDown with the option
 * 6) assign the specific State corresponding to the function in {cz.cvut.fel.ida.neural.networks.structure.building.builders.StatesBuilder#getAggregationState} if created
 * 7) update dimensionality inference in {cz.cvut.fel.ida.neural.networks.structure.building.builders.StatesBuilder} if necessary
 *
 *
 * <p>
 * Created by gusta on 8.3.17.
 */
public abstract class Activation extends Transformation {
    private static final Logger LOG = Logger.getLogger(Activation.class.getName());

    /**
     * Forward-pass function
     */
    transient Function<Double, Double> evaluation;
    /**
     * Backward-pass / derivative of the evaluation function
     */
    transient Function<Double, Double> gradient;


    protected Activation(Function<Double, Double> evaluation, Function<Double, Double> gradient) {
        this.evaluation = evaluation;
        this.gradient = gradient;
    }

    public Value evaluate(Value combinedInputs) {
        return combinedInputs.apply(evaluation);
    }

    public Value differentiate(Value combinedInputs) {
        return combinedInputs.apply(gradient);
    }

    @Override
    public Value differentiate(List<Value> inputs) {
        Value evaluation = evaluate(inputs);
        return differentiate(evaluation);
    }

    @Override
    public boolean isInputSymmetric() {
        return true;
    }

    public static Activation getActivationFunction(Settings.ActivationFcn activationFcn) {
        switch (activationFcn) {
            case SIGMOID:
                return Singletons.sigmoid;
            case TANH:
                return Singletons.tanh;
            case SIGNUM:
                return Singletons.signum;
            case IDENTITY:
                return Singletons.identity;
            case RELU:
                return Singletons.relu;
            case LEAKYRELU:
                return Singletons.leakyRelu;
            case LUKASIEWICZ:
                return Singletons.lukasiewiczSigmoid;
            case EXP:
                return Singletons.exponentiation;
            case SQRT:
                return Singletons.sqrt;
            case INVERSE:
                return Singletons.inverse;
<<<<<<< HEAD
=======
            case REVERSE:
                return Singletons.reverse;
            case TRANSP:
                return Singletons.transposition;
            case NORM:
                return Singletons.norm;
            case SOFTMAX:
                return Singletons.softmax;
            case SPARSEMAX:
                return Singletons.sparsemax;
>>>>>>> 011db7fc
            default:
                LOG.severe("Unimplemented activation function");
                return null;
        }
    }

    public static Aggregation parseActivation(String agg) {
        switch (agg) {
            case "sigmoid":
                return Singletons.sigmoid;
            case "sigm":
                return Singletons.sigmoid;
            case "tanh":
                return Singletons.tanh;
            case "signum":
                return Singletons.signum;
            case "relu":
                return Singletons.relu;
            case "leakyrelu":
                return Singletons.leakyRelu;
            case "identity":
                return Singletons.identity;
            case "lukasiewicz":
                return Singletons.lukasiewiczSigmoid;
            case "exp":
                return Singletons.exponentiation;
            case "sqrt":
                return Singletons.sqrt;
            case "inverse":
                return Singletons.inverse;
<<<<<<< HEAD

=======
            case "reverse":
                return Singletons.reverse;
            case "softmax":
                return Activation.Singletons.softmax;
            case "sparsemax":
                return Activation.Singletons.sparsemax;
>>>>>>> 011db7fc
            default:
                throw new RuntimeException("Unable to parse activation function: " + agg);
        }
    }

    public static class Singletons {
        public static LukasiewiczSigmoid lukasiewiczSigmoid = new LukasiewiczSigmoid();
        public static Sigmoid sigmoid = new Sigmoid();
        public static Signum signum = new Signum();
        public static ReLu relu = new ReLu();
        public static LeakyReLu leakyRelu = new LeakyReLu();
        public static Identity identity = new Identity();
        public static Tanh tanh = new Tanh();
        public static Exponentiation exponentiation = new Exponentiation();
        public static SquareRoot sqrt = new SquareRoot();
        public static Inverse inverse = new Inverse();
        public static Reverse reverse = new Reverse();
    }
}<|MERGE_RESOLUTION|>--- conflicted
+++ resolved
@@ -84,8 +84,6 @@
                 return Singletons.sqrt;
             case INVERSE:
                 return Singletons.inverse;
-<<<<<<< HEAD
-=======
             case REVERSE:
                 return Singletons.reverse;
             case TRANSP:
@@ -96,7 +94,6 @@
                 return Singletons.softmax;
             case SPARSEMAX:
                 return Singletons.sparsemax;
->>>>>>> 011db7fc
             default:
                 LOG.severe("Unimplemented activation function");
                 return null;
@@ -127,16 +124,13 @@
                 return Singletons.sqrt;
             case "inverse":
                 return Singletons.inverse;
-<<<<<<< HEAD
-
-=======
             case "reverse":
                 return Singletons.reverse;
             case "softmax":
                 return Activation.Singletons.softmax;
             case "sparsemax":
                 return Activation.Singletons.sparsemax;
->>>>>>> 011db7fc
+
             default:
                 throw new RuntimeException("Unable to parse activation function: " + agg);
         }
